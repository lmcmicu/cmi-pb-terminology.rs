[package]
name = "ontodev_valve"
description = "A lightweight validation engine written in rust"
license = "BSD-3-Clause"
version = "0.2.2"
repository = "https://github.com/ontodev/valve.rs"
edition = "2021"
build = "build.rs"

[build-dependencies]
lalrpop = { version = "0.19.9", features = ["lexer"] }

[dependencies]
anyhow = "1.0"
async-std = { version = "1", features = [ "attributes" ] }
async-recursion = "1.0"
async-scoped = { version = "0.7", features = [ "use-async-std" ] }
clap = { version = "4.5", features = ["derive", "wrap_help"] }
crossbeam = "0.8"
csv = "1.1"
enquote = "1.1"
env_logger = "0.10"
fix_fn = "1.0"
# Futures is not used directly but is needed for the python bindings in github.com/ontodev/valve.py.
futures = "0.3"
indexmap = { version = "1.9", features = [ "serde-1" ] }
indoc = "1.0"
<<<<<<< HEAD
is_executable = "1.0"
itertools = "0.10"
lalrpop-util = { version = "0.19", features = ["lexer"] }
lazy_static = "1.4"
log = "0.4"
num_cpus = "1.16"
pad = "0.1"
petgraph = "0.6"
proceed = "0.1"
rand = "0.8"
rand_regex = "0.17"
=======
is_executable = "1.0.1"
itertools = "0.10.3"
lalrpop-util = { version = "0.19.7", features = ["lexer"] }
lazy_static = "1.4.0"
lfu_cache = "1.3.0"
log = "0.4.20"
num_cpus = "1.13.1"
petgraph = "0.6.0"
proceed = "0.1.0"
rand = "0.8.5"
rand_regex = "0.17.0"
>>>>>>> 1ec3a2e2
regex = "1"
regex-syntax = "0.8"
serde = { version = "1.0", features = ["derive"] }
serde_json = { version = "1.0" }
sprintf = "0.2"
sql_split = "0.1"
sqlx = { version = "0.6", features = [ "runtime-async-std-rustls", "any", "postgres", "sqlite" ] }

# See more keys and their definitions at https://doc.rust-lang.org/cargo/reference/manifest.html<|MERGE_RESOLUTION|>--- conflicted
+++ resolved
@@ -14,7 +14,6 @@
 anyhow = "1.0"
 async-std = { version = "1", features = [ "attributes" ] }
 async-recursion = "1.0"
-async-scoped = { version = "0.7", features = [ "use-async-std" ] }
 clap = { version = "4.5", features = ["derive", "wrap_help"] }
 crossbeam = "0.8"
 csv = "1.1"
@@ -25,11 +24,11 @@
 futures = "0.3"
 indexmap = { version = "1.9", features = [ "serde-1" ] }
 indoc = "1.0"
-<<<<<<< HEAD
 is_executable = "1.0"
 itertools = "0.10"
 lalrpop-util = { version = "0.19", features = ["lexer"] }
 lazy_static = "1.4"
+lfu_cache = "1.3"
 log = "0.4"
 num_cpus = "1.16"
 pad = "0.1"
@@ -37,19 +36,6 @@
 proceed = "0.1"
 rand = "0.8"
 rand_regex = "0.17"
-=======
-is_executable = "1.0.1"
-itertools = "0.10.3"
-lalrpop-util = { version = "0.19.7", features = ["lexer"] }
-lazy_static = "1.4.0"
-lfu_cache = "1.3.0"
-log = "0.4.20"
-num_cpus = "1.13.1"
-petgraph = "0.6.0"
-proceed = "0.1.0"
-rand = "0.8.5"
-rand_regex = "0.17.0"
->>>>>>> 1ec3a2e2
 regex = "1"
 regex-syntax = "0.8"
 serde = { version = "1.0", features = ["derive"] }
