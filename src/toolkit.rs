--- conflicted
+++ resolved
@@ -3141,8 +3141,8 @@
     // column:
     process_updates(
         config,
-        compiled_datatype_conditions,
-        compiled_rule_conditions,
+        datatype_conditions,
+        rule_conditions,
         pool,
         tx,
         &updates_tree,
@@ -3233,8 +3233,8 @@
     // column:
     process_updates(
         config,
-        compiled_datatype_conditions,
-        compiled_rule_conditions,
+        datatype_conditions,
+        rule_conditions,
         pool,
         tx,
         &updates_tree,
@@ -3371,8 +3371,8 @@
     // column:
     process_updates(
         config,
-        compiled_datatype_conditions,
-        compiled_rule_conditions,
+        datatype_conditions,
+        rule_conditions,
         pool,
         tx,
         &updates_tree,
@@ -4148,170 +4148,6 @@
     return (primaries, uniques, foreigns, trees);
 }
 
-<<<<<<< HEAD
-=======
-/// Given a table configuration struct, a datatype configuration struct, a parser, a table name,
-/// and a database connection pool, return a list of DDL statements that can be used to create the
-/// database tables.
-pub fn get_table_ddl(
-    config: &ValveConfig,
-    table_name: &String,
-    pool: &AnyPool,
-) -> Result<Vec<String>> {
-    let tables_config = &config.table;
-    let datatypes_config = &config.datatype;
-
-    let mut statements = vec![];
-    let mut create_lines = vec![
-        format!(r#"CREATE TABLE "{}" ("#, table_name),
-        String::from(r#"  "row_number" BIGINT,"#),
-        String::from(r#"  "row_order" BIGINT,"#),
-    ];
-
-    let normal_table_name;
-    if let Some(s) = table_name.strip_suffix("_conflict") {
-        normal_table_name = String::from(s);
-    } else {
-        normal_table_name = table_name.to_string();
-    }
-
-    let column_configs = {
-        let column_order = &tables_config
-            .get(&normal_table_name)
-            .expect(&format!("Undefined table '{}'", normal_table_name))
-            .column_order;
-        let columns = &tables_config
-            .get(&normal_table_name)
-            .expect(&format!("Undefined table '{}'", normal_table_name))
-            .column;
-
-        column_order
-            .iter()
-            .map(|column_name| columns.get(column_name).unwrap())
-            .collect::<Vec<_>>()
-    };
-
-    let (primaries, uniques, foreigns, _trees) = {
-        // Conflict tables have no database constraints:
-        if table_name.ends_with("_conflict") {
-            (vec![], vec![], vec![], vec![])
-        } else {
-            let cons = &config.constraint;
-            let primaries = cons.primary.get(table_name).cloned().unwrap_or(vec![]);
-            let uniques = cons.unique.get(table_name).cloned().unwrap_or(vec![]);
-            let foreigns = cons.foreign.get(table_name).cloned().unwrap_or(vec![]);
-            let trees = cons.tree.get(table_name).cloned().unwrap_or(vec![]);
-            (primaries, uniques, foreigns, trees)
-        }
-    };
-
-    let c = column_configs.len();
-    let mut r = 0;
-    for column_config in column_configs {
-        r += 1;
-        let sql_type = get_sql_type(&datatypes_config, &column_config.datatype, pool);
-
-        let short_sql_type = {
-            if sql_type.to_lowercase().as_str().starts_with("varchar(") {
-                "VARCHAR"
-            } else {
-                &sql_type
-            }
-        };
-
-        if !SQL_TYPES.contains(&short_sql_type.to_lowercase().as_str()) {
-            panic!(
-                "Unrecognized SQL type '{}' for datatype: '{}'. Accepted SQL types are: {}",
-                sql_type,
-                column_config.datatype,
-                SQL_TYPES.join(", ")
-            );
-        }
-
-        let column_name = &column_config.column;
-        let mut line = format!(r#"  "{}" {}"#, column_name, sql_type);
-
-        // Check if the column is a primary key and indicate this in the DDL if so:
-        if primaries.contains(&column_name) {
-            line.push_str(" PRIMARY KEY");
-        }
-
-        // Check if the column has a unique constraint and indicate this in the DDL if so:
-        if uniques.contains(&column_name) {
-            line.push_str(" UNIQUE");
-        }
-
-        // Check if the column has a default value and indicate this in the DDL if it does:
-        let default_value = match &column_config.default {
-            SerdeValue::String(s) if s == "" => "".to_string(),
-            SerdeValue::String(s) => format!("'{}'", s),
-            SerdeValue::Number(n) => n.to_string(),
-            SerdeValue::Null => "".to_string(),
-            _ => panic!(
-                "Configured default value, {:?}, of column '{}' is neither \
-                         a number nor a string.",
-                column_config.default, column_name
-            ),
-        };
-        if default_value != "" {
-            line.push_str(&format!(" DEFAULT {}", default_value));
-        }
-
-        // If there are foreign constraints add a column to the end of the statement which we will
-        // finish after this for loop is done (but don't do this for views):
-        let applicable_foreigns = foreigns
-            .iter()
-            .filter(|fkey| {
-                let table_config = &tables_config
-                    .get(&fkey.ftable)
-                    .expect(&format!("Undefined table '{}'", fkey.ftable));
-                !table_config.options.contains("db_view")
-            })
-            .collect::<Vec<_>>();
-        if !(r >= c && applicable_foreigns.is_empty()) {
-            line.push_str(",");
-        }
-        create_lines.push(line);
-    }
-
-    // Add the SQL to indicate any foreign constraints:
-    let num_fkeys = foreigns.len();
-    for (i, fkey) in foreigns.iter().enumerate() {
-        let ftable_options = {
-            let table_config = &tables_config
-                .get(&fkey.ftable)
-                .expect(&format!("Undefined table '{}'", fkey.ftable));
-            table_config.options.clone()
-        };
-        if !ftable_options.contains("db_view") {
-            create_lines.push(format!(
-                r#"  FOREIGN KEY ("{}") REFERENCES "{}"("{}"){}"#,
-                fkey.column,
-                fkey.ftable,
-                fkey.fcolumn,
-                if i < (num_fkeys - 1) { "," } else { "" }
-            ));
-        }
-    }
-    create_lines.push(String::from(");"));
-    // We are done generating the lines for the 'create table' statement. Join them and add the
-    // result to the statements to return:
-    statements.push(String::from(create_lines.join("\n")));
-
-    // Finally, create further unique indexes on row_number and row_order:
-    statements.push(format!(
-        r#"CREATE UNIQUE INDEX "{}_row_number_idx" ON "{}"("row_number");"#,
-        table_name, table_name
-    ));
-    statements.push(format!(
-        r#"CREATE UNIQUE INDEX "{}_row_order_idx" ON "{}"("row_order");"#,
-        table_name, table_name
-    ));
-
-    Ok(statements)
-}
-
->>>>>>> e32fde74
 /// Given a list of messages and a HashMap, messages_stats, with which to collect counts of
 /// message types, count the various message types encountered in the list and increment the counts
 /// in messages_stats accordingly.
